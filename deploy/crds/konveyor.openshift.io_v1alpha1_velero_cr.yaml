--- conflicted
+++ resolved
@@ -3,11 +3,7 @@
 metadata:
   name: example-velero
 spec:
-<<<<<<< HEAD
-  noobaa: true
-=======
   olm_managed: false
->>>>>>> b7a54026
   default_velero_plugins:
   - aws
   - openshift
